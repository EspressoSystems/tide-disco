[package]
name = "tide-disco"
version = "0.4.6"
edition = "2021"
authors = ["Espresso Systems <hello@espressosys.com>"]
description = "Discoverability for Tide"
repository = "https://github.com/EspressoSystems/tide-disco"
license-file = "LICENSE"

[[example]]
name = "hello-world"
test = true

[dependencies]
async-std = { version = "1.8.0", features = ["attributes"] }
async-trait = "0.1.74"
bincode = "1.3.3"
clap = { version = "4.5", features = ["derive"] }
config = "0.13.4"
derivative = "2.2"
derive_more = "0.99"
dirs = "5.0.1"
edit-distance = "2.1.0"
<<<<<<< HEAD
futures = "0.3.29"
futures-util = "0.3.30"
=======
futures = "0.3.30"
futures-util = "0.3.29"
>>>>>>> 1089cf3a
http = "1.0.0"
include_dir = "0.7"
lazy_static = "1.4.0"
libc = "0.2.151"
markdown = "0.3"
maud = { version = "0.25", features = ["tide"] }
num-derive = "0.4"
num-traits = "0.2"
parking_lot = "0.12.0"
prometheus = "0.13"
routefinder = "0.5.0"
semver = "1.0"
serde = { version = "1.0", features = ["derive"] }
serde_with = "3.4"
serde_json = "1.0"
shellexpand = "3.1"
signal-hook = "0.3.14"
snafu = { version = "0.7", features = ["backtraces"] }
strum = "0.25"
strum_macros = "0.25"
surf = "2.3.2"
tagged-base64 = { git = "https://github.com/EspressoSystems/tagged-base64.git", tag = "0.3.4" }
tide = { version = "0.16.0", default-features = false }
tide-websockets = "0.4.0"
toml = "0.8"
tracing = "0.1.40"
tracing-distributed = "0.4"
tracing-futures = "0.2"
tracing-log = "0.2.0"
tracing-subscriber = { version = "0.3.18", features = ["env-filter", "json"] }
url = "2.5.0"

[target.'cfg(not(windows))'.dependencies]
signal-hook-async-std = "0.2.2"

[dev-dependencies]
ark-serialize = { version = "0.4", features = ["derive"] }
ark-std = "0.4.0"
async-tungstenite = { version = "0.24", features = ["async-std-runtime"] }
portpicker = "0.1"
tracing-test = "0.2"<|MERGE_RESOLUTION|>--- conflicted
+++ resolved
@@ -21,13 +21,8 @@
 derive_more = "0.99"
 dirs = "5.0.1"
 edit-distance = "2.1.0"
-<<<<<<< HEAD
-futures = "0.3.29"
+futures = "0.3.30"
 futures-util = "0.3.30"
-=======
-futures = "0.3.30"
-futures-util = "0.3.29"
->>>>>>> 1089cf3a
 http = "1.0.0"
 include_dir = "0.7"
 lazy_static = "1.4.0"
