--- conflicted
+++ resolved
@@ -15,12 +15,7 @@
 anyhow = "1.0"
 async-std = { version = "1.8.0", features = ["attributes"] }
 async-trait = "0.1.74"
-<<<<<<< HEAD
-clap = { version = "4.4", features = ["derive"] }
-=======
-bincode = "1.3.3"
 clap = { version = "4.5", features = ["derive"] }
->>>>>>> b86715fd
 config = "0.13.4"
 derivative = "2.2"
 derive_more = "0.99"
@@ -59,7 +54,7 @@
 tracing-log = "0.2.0"
 tracing-subscriber = { version = "0.3.18", features = ["env-filter", "json"] }
 url = "2.5.0"
-versioned-binary-serialization = { git = "https://github.com/EspressoSystems/versioned-binary-serialization.git", branch = "main" }
+versioned-binary-serialization = { git = "https://github.com/EspressoSystems/versioned-binary-serialization.git", tag = "0.1.0" }
 
 [target.'cfg(not(windows))'.dependencies]
 signal-hook-async-std = "0.2.2"
