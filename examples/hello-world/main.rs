use async_std::sync::RwLock;
use futures::FutureExt;
use serde::{Deserialize, Serialize};
use snafu::Snafu;
use std::io;
use std::path::PathBuf;
use std::str::FromStr;
use tide_disco::{http::StatusCode, Api, App, Error, RequestError};
use tracing::info;

#[derive(Clone, Debug, Deserialize, Serialize, Snafu)]
enum HelloError {
    Goodbye {
        status: StatusCode,
        farewell: String,
    },
}

impl tide_disco::Error for HelloError {
    fn catch_all(status: StatusCode, farewell: String) -> Self {
        Self::Goodbye { status, farewell }
    }

    fn status(&self) -> StatusCode {
        match self {
            Self::Goodbye { status, .. } => *status,
        }
    }
}

impl From<RequestError> for HelloError {
    fn from(err: RequestError) -> Self {
        Self::catch_all(StatusCode::BadRequest, err.to_string())
    }
}

async fn serve(port: u16) -> io::Result<()> {
    let mut app = App::<_, HelloError>::with_state(RwLock::new("Hello".to_string()));
    app.with_version(env!("CARGO_PKG_VERSION").parse().unwrap());

<<<<<<< HEAD
    let mut api = Api::<RwLock<String>, HelloError>::new(toml::from_slice(&fs::read(
        "examples/hello-world/api.toml",
    )?)?)
    .unwrap();
    api.with_version(env!("CARGO_PKG_VERSION").parse().unwrap())
        .with_public(
            PathBuf::from_str(env!("CARGO_MANIFEST_DIR"))
                .unwrap()
                .join("public/media"),
        );
=======
    let mut api =
        Api::<RwLock<String>, HelloError>::from_file("examples/hello-world/api.toml").unwrap();
    api.with_version(env!("CARGO_PKG_VERSION").parse().unwrap());
>>>>>>> d7377bfd

    // Can invoke by browsing
    //    `http://0.0.0.0:8080/hello/greeting/dude`
    // Note: "greeting" is the route name in `api.toml`. `[route.greeting]` is
    // unrelated to the route PATH list.
    api.get("greeting", |req, greeting| {
        async move {
            let name = req.string_param("name")?;
            info!("called /greeting with :name = {}", name);
            Ok(format!("{}, {}", greeting, name,))
        }
        .boxed()
    })
    .unwrap();

    // Can invoke with
    //    `curl -i -X POST http://0.0.0.0:8080/hello/greeting/yo`
    api.post("setgreeting", |req, greeting| {
        async move {
            let new_greeting = req.string_param("greeting")?;
            info!("called /setgreeting with :greeting = {}", new_greeting);
            *greeting = new_greeting.to_string();
            Ok(())
        }
        .boxed()
    })
    .unwrap();

    app.register_module("hello", api).unwrap();
    app.serve(format!("0.0.0.0:{}", port)).await
}

#[async_std::main]
async fn main() -> io::Result<()> {
    // Configure logs with timestamps and settings from the RUST_LOG
    // environment variable.
    tracing_subscriber::fmt()
        .with_env_filter(tracing_subscriber::EnvFilter::from_default_env())
        .try_init()
        .unwrap();
    serve(8080).await
}

#[cfg(test)]
mod test {
    use super::*;
    use async_std::task::spawn;
    use portpicker::pick_unused_port;
    use surf::Url;
    use tide_disco::{
        api::ApiVersion,
        app::{AppHealth, AppVersion},
        healthcheck::HealthStatus,
        wait_for_server, SERVER_STARTUP_RETRIES, SERVER_STARTUP_SLEEP_MS,
    };
    use tracing_test::traced_test;

    #[async_std::test]
    #[traced_test]
    async fn test_get_set_greeting() {
        let port = pick_unused_port().unwrap();
        spawn(serve(port));
        let url = Url::parse(&format!("http://localhost:{}/hello/", port)).unwrap();
        wait_for_server(&url, SERVER_STARTUP_RETRIES, SERVER_STARTUP_SLEEP_MS).await;

        let mut res = surf::get(url.join("greeting/tester").unwrap())
            .send()
            .await
            .unwrap();
        assert_eq!(res.status(), StatusCode::Ok);
        assert_eq!(res.body_json::<String>().await.unwrap(), "Hello, tester");

        let res = surf::post(url.join("greeting/Sup").unwrap())
            .send()
            .await
            .unwrap();
        assert_eq!(res.status(), StatusCode::Ok);

        let mut res = surf::get(url.join("greeting/tester").unwrap())
            .send()
            .await
            .unwrap();
        assert_eq!(res.status(), StatusCode::Ok);
        assert_eq!(res.body_json::<String>().await.unwrap(), "Sup, tester");
    }

    #[async_std::test]
    #[traced_test]
    async fn test_version() {
        let port = pick_unused_port().unwrap();
        spawn(serve(port));
        let url = Url::parse(&format!("http://localhost:{}/", port)).unwrap();
        wait_for_server(&url, SERVER_STARTUP_RETRIES, SERVER_STARTUP_SLEEP_MS).await;

        // Check the API version.
        let mut res = surf::get(url.join("hello/version").unwrap())
            .send()
            .await
            .unwrap();
        assert_eq!(res.status(), StatusCode::Ok);
        let api_version = ApiVersion {
            api_version: Some(env!("CARGO_PKG_VERSION").parse().unwrap()),
            spec_version: "0.1.0".parse().unwrap(),
        };
        assert_eq!(res.body_json::<ApiVersion>().await.unwrap(), api_version);

        // Check the overall version.
        let mut res = surf::get(url.join("version").unwrap())
            .send()
            .await
            .unwrap();
        assert_eq!(res.status(), StatusCode::Ok);
        assert_eq!(
            res.body_json::<AppVersion>().await.unwrap(),
            AppVersion {
                app_version: Some(env!("CARGO_PKG_VERSION").parse().unwrap()),
                disco_version: env!("CARGO_PKG_VERSION").parse().unwrap(),
                modules: [("hello".to_string(), api_version)]
                    .iter()
                    .cloned()
                    .collect(),
            }
        )
    }

    #[async_std::test]
    #[traced_test]
    async fn test_healthcheck() {
        let port = pick_unused_port().unwrap();
        spawn(serve(port));
        let url = Url::parse(&format!("http://localhost:{}/", port)).unwrap();
        wait_for_server(&url, SERVER_STARTUP_RETRIES, SERVER_STARTUP_SLEEP_MS).await;

        // Check the API health.
        let mut res = surf::get(url.join("hello/healthcheck").unwrap())
            .send()
            .await
            .unwrap();
        assert_eq!(res.status(), StatusCode::Ok);
        // The example API does not have a custom healthcheck, so we just get the default response.
        assert_eq!(
            res.body_json::<HealthStatus>().await.unwrap(),
            HealthStatus::Available
        );

        // Check the overall health.
        let mut res = surf::get(url.join("healthcheck").unwrap())
            .send()
            .await
            .unwrap();
        assert_eq!(res.status(), StatusCode::Ok);
        assert_eq!(
            res.body_json::<AppHealth>().await.unwrap(),
            AppHealth {
                status: HealthStatus::Available,
                modules: [("hello".to_string(), StatusCode::Ok)]
                    .iter()
                    .cloned()
                    .collect(),
            }
        )
    }
}<|MERGE_RESOLUTION|>--- conflicted
+++ resolved
@@ -38,22 +38,14 @@
     let mut app = App::<_, HelloError>::with_state(RwLock::new("Hello".to_string()));
     app.with_version(env!("CARGO_PKG_VERSION").parse().unwrap());
 
-<<<<<<< HEAD
-    let mut api = Api::<RwLock<String>, HelloError>::new(toml::from_slice(&fs::read(
-        "examples/hello-world/api.toml",
-    )?)?)
-    .unwrap();
+    let mut api =
+        Api::<RwLock<String>, HelloError>::from_file("examples/hello-world/api.toml").unwrap();
     api.with_version(env!("CARGO_PKG_VERSION").parse().unwrap())
         .with_public(
             PathBuf::from_str(env!("CARGO_MANIFEST_DIR"))
                 .unwrap()
                 .join("public/media"),
         );
-=======
-    let mut api =
-        Api::<RwLock<String>, HelloError>::from_file("examples/hello-world/api.toml").unwrap();
-    api.with_version(env!("CARGO_PKG_VERSION").parse().unwrap());
->>>>>>> d7377bfd
 
     // Can invoke by browsing
     //    `http://0.0.0.0:8080/hello/greeting/dude`
