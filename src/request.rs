--- conflicted
+++ resolved
@@ -1,10 +1,7 @@
-<<<<<<< HEAD
 use crate::method::Method;
-=======
 use ark_serialize::CanonicalDeserialize;
 use jf_utils::Tagged;
 use serde::{Deserialize, Serialize};
->>>>>>> 45e834a0
 use snafu::{OptionExt, Snafu};
 use std::collections::HashMap;
 use std::fmt::Display;
@@ -42,16 +39,11 @@
     #[snafu(display("Unable to deserialize from bincode"))]
     Bincode,
 
-<<<<<<< HEAD
+    #[snafu(display("Unable to deserialize from ark format: {}", reason))]
+    ArkSerialize { reason: String },
+
     #[snafu(display("Content type not specified or type not supported"))]
     UnsupportedContentType,
-=======
-    #[snafu(display("Unable to deserialize from ark format: {}", reason))]
-    ArkSerialize { reason: String },
-
-    #[snafu(display("Body type not specified or type not supported"))]
-    UnsupportedBody,
->>>>>>> 45e834a0
 
     #[snafu(display("HTTP protocol error: {}", reason))]
     Http { reason: String },
