// COPYRIGHT100 (c) 2022 Espresso Systems (espressosys.com)
//
// This program is free software: you can redistribute it and/or modify it under the terms of the
// GNU General Public License as published by the Free Software Foundation, either version 3 of the
// License, or (at your option) any later version.
//
// This program is distributed in the hope that it will be useful, but WITHOUT ANY WARRANTY; without
// even the implied warranty of MERCHANTABILITY or FITNESS FOR A PARTICULAR PURPOSE. See the GNU
// General Public License for more details.
//
// You should have received a copy of the GNU General Public License along with this program. If
// not, see <https://www.gnu.org/licenses/>.

use crate::{
    healthcheck::{HealthCheck, HealthStatus},
    method::{Method, ReadState, WriteState},
    request::RequestParams,
    route::{self, *},
    socket, Html,
};
use async_trait::async_trait;
use derive_more::From;
use futures::{
    future::{BoxFuture, Future},
    stream::BoxStream,
};
use maud::{html, PreEscaped};
use semver::Version;
use serde::{de::DeserializeOwned, Deserialize, Serialize};
use serde_with::{serde_as, DisplayFromStr};
use snafu::{OptionExt, ResultExt, Snafu};
use std::collections::hash_map::{Entry, HashMap, IntoValues, Values};
use std::fmt::Display;
use std::fs;
use std::ops::Index;
<<<<<<< HEAD
use std::path::PathBuf;
=======
use std::path::Path;
>>>>>>> d7377bfd
use tide::http::content::Accept;

/// An error encountered when parsing or constructing an [Api].
#[derive(Clone, Debug, Snafu)]
pub enum ApiError {
    Route { source: RouteParseError },
    ApiMustBeTable,
    MissingRoutesTable,
    RoutesMustBeTable,
    UndefinedRoute,
    HandlerAlreadyRegistered,
    IncorrectMethod { expected: Method, actual: Method },
    InvalidMetaTable { source: toml::de::Error },
    MissingFormatVersion,
    InvalidFormatVersion,
    AmbiguousRoutes { route1: String, route2: String },
    CannotReadToml { reason: String },
}

/// Version information about an API.
#[serde_as]
#[derive(Clone, Debug, Deserialize, Serialize, PartialEq, Eq)]
pub struct ApiVersion {
    /// The version of this API.
    #[serde_as(as = "Option<DisplayFromStr>")]
    pub api_version: Option<Version>,

    /// The format version of the TOML specification used to load this API.
    #[serde_as(as = "DisplayFromStr")]
    pub spec_version: Version,
}

/// Metadata used for describing and documenting an API.
///
/// [ApiMetadata] contains version information about the API, as well as optional HTML fragments to
/// customize the formatting of automatically generated API documentation. Each of the supported
/// HTML fragments is optional and will be filled in with a reasonable default if not provided. Some
/// of the HTML fragments may contain "placeholders", which are identifiers enclosed in `{{ }}`,
/// like `{{SOME_PLACEHOLDER}}`. These will be replaced by contextual information when the
/// documentation is generated. The placeholders supported by each HTML fragment are documented
/// below.
#[serde_as]
#[derive(Clone, Debug, Deserialize, Serialize)]
#[serde(rename_all = "SCREAMING_SNAKE_CASE")]
pub struct ApiMetadata {
    /// The name of this API.
    ///
    /// Note that the name of the API may be overridden if the API is registered with an app using
    /// a different name.
    #[serde(default = "meta_defaults::name")]
    pub name: String,

    /// A description of this API.
    #[serde(default = "meta_defaults::description")]
    pub description: String,

    /// The version of the Tide Disco API specification format.
    ///
    /// If not specified, the version of this crate will be used.
    #[serde_as(as = "DisplayFromStr")]
    #[serde(default = "meta_defaults::format_version")]
    pub format_version: Version,

    /// HTML to be prepended to automatically generated documentation.
    ///
    /// # Placeholders
    ///
    /// * `NAME`: the name of the API
    /// * `DESCRIPTION`: the description provided in `Cargo.toml`
    /// * `VERSION`: the version of the API
    /// * `FORMAT_VERSION`: the `FORMAT_VERSION` of the API
    /// * `PUBLIC`: the URL where the public directory for this API is being served
    #[serde(default = "meta_defaults::html_top")]
    pub html_top: String,

    /// HTML to be appended to automatically generated documentation.
    #[serde(default = "meta_defaults::html_bottom")]
    pub html_bottom: String,

    /// The heading for documentation of a route.
    ///
    /// # Placeholders
    ///
    /// * `METHOD`: the method of the route
    /// * `NAME`: the name of the route
    #[serde(default = "meta_defaults::heading_entry")]
    pub heading_entry: String,

    /// The heading preceding documentation of all routes in this API.
    #[serde(default = "meta_defaults::heading_routes")]
    pub heading_routes: String,

    /// The heading preceding documentation of route parameters.
    #[serde(default = "meta_defaults::heading_parameters")]
    pub heading_parameters: String,

    /// The heading preceding documentation of a route description.
    #[serde(default = "meta_defaults::heading_description")]
    pub heading_description: String,

    /// HTML formatting the path of a route.
    ///
    /// # Placeholders
    ///
    /// * `PATH`: the path being formatted
    #[serde(default = "meta_defaults::route_path")]
    pub route_path: String,

    /// HTML preceding the contents of a table documenting the parameters of a route.
    #[serde(default = "meta_defaults::parameter_table_open")]
    pub parameter_table_open: String,

    /// HTML closing a table documenting the parameters of a route.
    #[serde(default = "meta_defaults::parameter_table_close")]
    pub parameter_table_close: String,

    /// HTML formatting an entry in a table documenting the parameters of a route.
    ///
    /// # Placeholders
    ///
    /// * `NAME`: the parameter being documented
    /// * `TYPE`: the type of the parameter being documented
    #[serde(default = "meta_defaults::parameter_row")]
    pub parameter_row: String,

    /// Documentation to insert in the parameters section of a route with no parameters.
    #[serde(default = "meta_defaults::parameter_none")]
    pub parameter_none: String,
}

impl Default for ApiMetadata {
    fn default() -> Self {
        // Deserialize an empty table, using the `serde` defaults for every field.
        toml::Value::Table(Default::default()).try_into().unwrap()
    }
}

mod meta_defaults {
    use super::Version;

    pub fn name() -> String {
        "default-tide-disco-api".to_string()
    }

    pub fn description() -> String {
        "Default Tide Disco API".to_string()
    }

    pub fn format_version() -> Version {
        "0.1.0".parse().unwrap()
    }

    pub fn html_top() -> String {
        "
        <!DOCTYPE html>
        <html lang='en'>
          <head>
            <meta charset='utf-8'>
            <title>{{NAME}} Reference</title>
            <link rel='stylesheet' href='{{PUBLIC}}/css/style.css'>
            <script src='{{PUBLIC}}/js/script.js'></script>
            <link rel='icon' type='image/svg+xml'
             href='/public/favicon.svg'>
          </head>
          <body>
            <div><a href='/'><img src='{{PUBLIC}}/espressosys_logo.svg'
                      alt='Espresso Systems Logo'
                      /></a></div>
            <h1>{{NAME}} API {{VERSION}} Reference</h1>
            <p>{{DESCRIPTION}}</p>
        "
        .to_string()
    }

    pub fn html_bottom() -> String {
        "
            <h1>&nbsp;</h1>
            <p>Copyright © 2022 Espresso Systems. All rights reserved.</p>
          </body>
        </html>
        "
        .to_string()
    }

    pub fn heading_entry() -> String {
        "<a name='{{NAME}}'><h3 class='entry'><span class='meth'>{{METHOD}}</span> {{NAME}}</h3></a>\n".to_string()
    }

    pub fn heading_routes() -> String {
        "<h3>Routes</h3>\n".to_string()
    }
    pub fn heading_parameters() -> String {
        "<h3>Parameters</h3>\n".to_string()
    }
    pub fn heading_description() -> String {
        "<h3>Description</h3>\n".to_string()
    }

    pub fn route_path() -> String {
        "<p class='path'>{{PATH}}</p>\n".to_string()
    }

    pub fn parameter_table_open() -> String {
        "<table>\n".to_string()
    }
    pub fn parameter_table_close() -> String {
        "</table>\n\n".to_string()
    }
    pub fn parameter_row() -> String {
        "<tr><td class='parameter'>{{NAME}}</td><td class='type'>{{TYPE}}</td></tr>\n".to_string()
    }
    pub fn parameter_none() -> String {
        "<div class='meta'>None</div>".to_string()
    }
}

/// A description of an API.
///
/// An [Api] is a structured representation of an `api.toml` specification. It contains API-level
/// metadata and descriptions of all of the routes in the specification. It can be parsed from a
/// TOML file and registered as a module of an [App](crate::App).
pub struct Api<State, Error> {
    meta: ApiMetadata,
    routes: HashMap<String, Route<State, Error>>,
    routes_by_path: HashMap<String, Vec<String>>,
    health_check: Option<HealthCheckHandler<State>>,
    api_version: Option<Version>,
    public: Option<PathBuf>,
}

impl<'a, State, Error> IntoIterator for &'a Api<State, Error> {
    type Item = &'a Route<State, Error>;
    type IntoIter = Values<'a, String, Route<State, Error>>;

    fn into_iter(self) -> Self::IntoIter {
        self.routes.values()
    }
}

impl<State, Error> IntoIterator for Api<State, Error> {
    type Item = Route<State, Error>;
    type IntoIter = IntoValues<String, Route<State, Error>>;

    fn into_iter(self) -> Self::IntoIter {
        self.routes.into_values()
    }
}

impl<State, Error> Index<&str> for Api<State, Error> {
    type Output = Route<State, Error>;

    fn index(&self, index: &str) -> &Route<State, Error> {
        &self.routes[index]
    }
}

/// Iterator for [routes_by_path](Api::routes_by_path).
///
/// This type iterates over all of the routes that have a given path.
/// [routes_by_path](Api::routes_by_path), in turn, returns an iterator over paths whose items
/// contain a [RoutesWithPath] iterator.
pub struct RoutesWithPath<'a, State, Error> {
    routes: std::slice::Iter<'a, String>,
    api: &'a Api<State, Error>,
}

impl<'a, State, Error> Iterator for RoutesWithPath<'a, State, Error> {
    type Item = &'a Route<State, Error>;

    fn next(&mut self) -> Option<Self::Item> {
        Some(&self.api.routes[self.routes.next()?])
    }
}

impl<State, Error> Api<State, Error> {
    /// Parse an API from a TOML specification.
    pub fn new(mut api: toml::Value) -> Result<Self, ApiError> {
        let meta = match api
            .as_table_mut()
            .context(ApiMustBeTableSnafu)?
            .remove("meta")
        {
            Some(meta) => toml::Value::try_into(meta)
                .map_err(|source| ApiError::InvalidMetaTable { source })?,
            None => ApiMetadata::default(),
        };
        let routes = match api.get("route") {
            Some(routes) => routes.as_table().context(RoutesMustBeTableSnafu)?,
            None => return Err(ApiError::MissingRoutesTable),
        };
        // Collect routes into a [HashMap] indexed by route name.
        let routes = routes
            .into_iter()
            .map(|(name, spec)| {
                let route = Route::new(name.clone(), spec).context(RouteSnafu)?;
                Ok((route.name(), route))
            })
            .collect::<Result<HashMap<_, _>, _>>()?;
        // Collect routes into groups of route names indexed by route pattern.
        let mut routes_by_path = HashMap::new();
        for route in routes.values() {
            for path in route.patterns() {
                match routes_by_path.entry(path.clone()) {
                    Entry::Vacant(e) => e.insert(Vec::new()).push(route.name().clone()),
                    Entry::Occupied(mut e) => {
                        // If there is already a route with this path and method, then dispatch is
                        // ambiguous.
                        if let Some(ambiguous_name) = e
                            .get()
                            .iter()
                            .find(|name| routes[*name].method() == route.method())
                        {
                            return Err(ApiError::AmbiguousRoutes {
                                route1: route.name(),
                                route2: ambiguous_name.clone(),
                            });
                        }
                        e.get_mut().push(route.name());
                    }
                }
            }
        }
        Ok(Self {
            meta,
            routes,
            routes_by_path,
            health_check: None,
            api_version: None,
            public: None,
        })
    }

    /// Create an [Api] by reading a TOML specification from a file.
    pub fn from_file<P: AsRef<Path>>(path: P) -> Result<Self, ApiError> {
        Self::new(
            toml::from_slice(&fs::read(path).map_err(|err| ApiError::CannotReadToml {
                reason: err.to_string(),
            })?)
            .map_err(|err| ApiError::CannotReadToml {
                reason: err.to_string(),
            })?,
        )
    }

    /// Iterate over groups of routes with the same path.
    pub fn routes_by_path(&self) -> impl Iterator<Item = (&str, RoutesWithPath<'_, State, Error>)> {
        self.routes_by_path.iter().map(|(path, routes)| {
            (
                path.as_str(),
                RoutesWithPath {
                    routes: routes.iter(),
                    api: self,
                },
            )
        })
    }

    /// Set the API version.
    ///
    /// The version information will automatically be included in responses to `GET /version`.
    ///
    /// This is the version of the application or sub-application which this instance of [Api]
    /// represents. The versioning encompasses both the API specification passed to [new](Api::new)
    /// and the Rust crate implementing the route handlers for the API. Changes to either of
    /// these components should result in a change to the version.
    ///
    /// Since the API specification and the route handlers are usually packaged together, and since
    /// Rust crates are versioned anyways using Cargo, it is a good idea to use the version of the
    /// API crate found in Cargo.toml. This can be automatically found at build time using the
    /// environment variable `CARGO_PKG_VERSION` and the [env] macro. As long as the following code
    /// is contained in the API crate, it should result in a reasonable version:
    ///
    /// ```
    /// # fn ex(api: &mut tide_disco::Api<(), ()>) {
    /// api.with_version(env!("CARGO_PKG_VERSION").parse().unwrap());
    /// # }
    /// ```
    pub fn with_version(&mut self, version: Version) -> &mut Self {
        self.api_version = Some(version);
        self
    }

    /// Serve the contents of `dir` at the URL `/public/{{NAME}}`.
    pub fn with_public(&mut self, dir: PathBuf) -> &mut Self {
        self.public = Some(dir);
        self
    }

    /// Register a handler for a route.
    ///
    /// When the server receives a request whose URL matches the pattern of the route `name`,
    /// `handler` will be invoked with the parameters of the request and a reference to the current
    /// state, and the result will be serialized into a response.
    ///
    /// # Examples
    ///
    /// A simple getter route for a state object.
    ///
    /// `api.toml`
    ///
    /// ```toml
    /// [route.getstate]
    /// PATH = ["/getstate"]
    /// DOC = "Gets the current state."
    /// ```
    ///
    /// ```
    /// use futures::FutureExt;
    /// # use tide_disco::Api;
    ///
    /// type State = u64;
    ///
    /// # fn ex(api: &mut Api<State, ()>) {
    /// api.at("getstate", |req, state| async { Ok(*state) }.boxed());
    /// # }
    /// ```
    ///
    /// A counter endpoint which increments a mutable state. Notice how we use `METHOD = "POST"` to
    /// ensure that the HTTP method for this route is compatible with mutable access.
    ///
    /// `api.toml`
    ///
    /// ```toml
    /// [route.increment]
    /// PATH = ["/increment"]
    /// METHOD = "POST"
    /// DOC = "Increment the current state and return the new value."
    /// ```
    ///
    /// ```
    /// use async_std::sync::Mutex;
    /// use futures::FutureExt;
    /// # use tide_disco::Api;
    ///
    /// type State = Mutex<u64>;
    ///
    /// # fn ex(api: &mut Api<State, ()>) {
    /// api.at("increment", |req, state| async {
    ///     let mut guard = state.lock().await;
    ///     *guard += 1;
    ///     Ok(*guard)
    /// }.boxed());
    /// # }
    /// ```
    ///
    /// # Warnings
    /// The route will use the HTTP method specified in the TOML specification for the named route
    /// (or GET if the method is not specified). Some HTTP methods imply constraints on mutability.
    /// For example, GET routes must be "pure", and not mutate any server state. Violating this
    /// constraint may lead to confusing and unpredictable behavior. If the `State` type has
    /// interior mutability (for instance, [RwLock](async_std::sync::RwLock)) it is up to the
    /// `handler` not to use the interior mutability if the HTTP method suggests it shouldn't.
    ///
    /// If you know the HTTP method when you are registering the route, we recommend you use the
    /// safer versions of this function, which enforce the appropriate mutability constraints. For
    /// example,
    /// * [get](Self::get)
    /// * [post](Self::post)
    /// * [put](Self::put)
    /// * [delete](Self::delete)
    ///
    /// # Errors
    ///
    /// If the route `name` does not exist in the API specification, or if the route already has a
    /// handler registered, an error is returned. Note that all routes are initialized with a
    /// default handler that echoes parameters and shows documentation, but this default handler can
    /// replaced by this function without raising [ApiError::HandlerAlreadyRegistered].
    ///
    /// If the route `name` exists, but it is not an HTTP route (for example, `METHOD = "SOCKET"`
    /// was used when defining the route in the API specification), [ApiError::IncorrectMethod] is
    /// returned.
    ///
    /// # Limitations
    ///
    /// [Like many function parameters](crate#boxed-futures) in [tide_disco](crate), the
    /// handler function is required to return a [BoxFuture].
    pub fn at<F, T>(&mut self, name: &str, handler: F) -> Result<&mut Self, ApiError>
    where
        F: 'static + Send + Sync + Fn(RequestParams, &State) -> BoxFuture<'_, Result<T, Error>>,
        T: Serialize,
        State: 'static + Send + Sync,
    {
        let route = self.routes.get_mut(name).ok_or(ApiError::UndefinedRoute)?;
        if route.has_handler() {
            return Err(ApiError::HandlerAlreadyRegistered);
        }

        if !route.method().is_http() {
            return Err(ApiError::IncorrectMethod {
                // Just pick any HTTP method as the expected method.
                expected: Method::get(),
                actual: route.method(),
            });
        }

        // `set_fn_handler` only fails if the route is not an HTTP route; since we have already
        // checked that it is, this cannot fail.
        route
            .set_fn_handler(handler)
            .unwrap_or_else(|_| panic!("unexpected failure in set_fn_handler"));

        Ok(self)
    }

    fn method_immutable<F, T>(
        &mut self,
        method: Method,
        name: &str,
        handler: F,
    ) -> Result<&mut Self, ApiError>
    where
        F: 'static
            + Send
            + Sync
            + Fn(RequestParams, &<State as ReadState>::State) -> BoxFuture<'_, Result<T, Error>>,
        T: Serialize,
        State: 'static + Send + Sync + ReadState,
    {
        assert!(method.is_http() && !method.is_mutable());
        let route = self.routes.get_mut(name).ok_or(ApiError::UndefinedRoute)?;
        if route.method() != method {
            return Err(ApiError::IncorrectMethod {
                expected: method,
                actual: route.method(),
            });
        }
        if route.has_handler() {
            return Err(ApiError::HandlerAlreadyRegistered);
        }
        // `set_handler` only fails if the route is not an HTTP route; since we have already checked
        // that it is, this cannot fail.
        route
            .set_handler(ReadHandler::from(handler))
            .unwrap_or_else(|_| panic!("unexpected failure in set_handler"));
        Ok(self)
    }

    /// Register a handler for a GET route.
    ///
    /// When the server receives a GET request whose URL matches the pattern of the route `name`,
    /// `handler` will be invoked with the parameters of the request and immutable access to the
    /// current state, and the result will be serialized into a response.
    ///
    /// The [ReadState] trait is used to acquire immutable access to the state, so the state
    /// reference passed to `handler` is actually [`<State as ReadState>::State`](ReadState::State).
    /// For example, if `State` is `RwLock<T>`, the lock will automatically be acquired for reading,
    /// and the handler will be passed a `&T`.
    ///
    /// # Examples
    ///
    /// A simple getter route for a state object.
    ///
    /// `api.toml`
    ///
    /// ```toml
    /// [route.getstate]
    /// PATH = ["/getstate"]
    /// DOC = "Gets the current state."
    /// ```
    ///
    /// ```
    /// use async_std::sync::RwLock;
    /// use futures::FutureExt;
    /// # use tide_disco::Api;
    ///
    /// type State = RwLock<u64>;
    ///
    /// # fn ex(api: &mut Api<State, ()>) {
    /// api.get("getstate", |req, state| async { Ok(*state) }.boxed());
    /// # }
    /// ```
    ///
    /// # Errors
    ///
    /// If the route `name` does not exist in the API specification, or if the route already has a
    /// handler registered, an error is returned. Note that all routes are initialized with a
    /// default handler that echoes parameters and shows documentation, but this default handler can
    /// replaced by this function without raising [ApiError::HandlerAlreadyRegistered].
    ///
    /// If the route `name` exists, but the method is not GET (that is, `METHOD = "M"` was used in
    /// the route definition in `api.toml`, with `M` other than `GET`) the error
    /// [IncorrectMethod](ApiError::IncorrectMethod) is returned.
    ///
    /// # Limitations
    ///
    /// [Like many function parameters](crate#boxed-futures) in [tide_disco](crate), the
    /// handler function is required to return a [BoxFuture].
    pub fn get<F, T>(&mut self, name: &str, handler: F) -> Result<&mut Self, ApiError>
    where
        F: 'static
            + Send
            + Sync
            + Fn(RequestParams, &<State as ReadState>::State) -> BoxFuture<'_, Result<T, Error>>,
        T: Serialize,
        State: 'static + Send + Sync + ReadState,
    {
        self.method_immutable(Method::get(), name, handler)
    }

    fn method_mutable<F, T>(
        &mut self,
        method: Method,
        name: &str,
        handler: F,
    ) -> Result<&mut Self, ApiError>
    where
        F: 'static
            + Send
            + Sync
            + Fn(RequestParams, &mut <State as ReadState>::State) -> BoxFuture<'_, Result<T, Error>>,
        T: Serialize,
        State: 'static + Send + Sync + WriteState,
    {
        assert!(method.is_http() && method.is_mutable());
        let route = self.routes.get_mut(name).ok_or(ApiError::UndefinedRoute)?;
        if route.method() != method {
            return Err(ApiError::IncorrectMethod {
                expected: method,
                actual: route.method(),
            });
        }
        if route.has_handler() {
            return Err(ApiError::HandlerAlreadyRegistered);
        }

        // `set_handler` only fails if the route is not an HTTP route; since we have already checked
        // that it is, this cannot fail.
        route
            .set_handler(WriteHandler::from(handler))
            .unwrap_or_else(|_| panic!("unexpected failure in set_handler"));
        Ok(self)
    }

    /// Register a handler for a POST route.
    ///
    /// When the server receives a POST request whose URL matches the pattern of the route `name`,
    /// `handler` will be invoked with the parameters of the request and exclusive, mutable access
    /// to the current state, and the result will be serialized into a response.
    ///
    /// The [WriteState] trait is used to acquire mutable access to the state, so the state
    /// reference passed to `handler` is actually [`<State as ReadState>::State`](ReadState::State).
    /// For example, if `State` is `RwLock<T>`, the lock will automatically be acquired for writing,
    /// and the handler will be passed a `&mut T`.
    ///
    /// # Examples
    ///
    /// A counter endpoint which increments the state and returns the new state.
    ///
    /// `api.toml`
    ///
    /// ```toml
    /// [route.increment]
    /// PATH = ["/increment"]
    /// METHOD = "POST"
    /// DOC = "Increment the current state and return the new value."
    /// ```
    ///
    /// ```
    /// use async_std::sync::RwLock;
    /// use futures::FutureExt;
    /// # use tide_disco::Api;
    ///
    /// type State = RwLock<u64>;
    ///
    /// # fn ex(api: &mut Api<State, ()>) {
    /// api.post("increment", |req, state| async {
    ///     *state += 1;
    ///     Ok(*state)
    /// }.boxed());
    /// # }
    /// ```
    ///
    /// # Errors
    ///
    /// If the route `name` does not exist in the API specification, or if the route already has a
    /// handler registered, an error is returned. Note that all routes are initialized with a
    /// default handler that echoes parameters and shows documentation, but this default handler can
    /// replaced by this function without raising [ApiError::HandlerAlreadyRegistered].
    ///
    /// If the route `name` exists, but the method is not POST (that is, `METHOD = "M"` was used in
    /// the route definition in `api.toml`, with `M` other than `POST`) the error
    /// [IncorrectMethod](ApiError::IncorrectMethod) is returned.
    ///
    /// # Limitations
    ///
    /// [Like many function parameters](crate#boxed-futures) in [tide_disco](crate), the
    /// handler function is required to return a [BoxFuture].
    pub fn post<F, T>(&mut self, name: &str, handler: F) -> Result<&mut Self, ApiError>
    where
        F: 'static
            + Send
            + Sync
            + Fn(RequestParams, &mut <State as ReadState>::State) -> BoxFuture<'_, Result<T, Error>>,
        T: Serialize,
        State: 'static + Send + Sync + WriteState,
    {
        self.method_mutable(Method::post(), name, handler)
    }

    /// Register a handler for a PUT route.
    ///
    /// When the server receives a PUT request whose URL matches the pattern of the route `name`,
    /// `handler` will be invoked with the parameters of the request and exclusive, mutable access
    /// to the current state, and the result will be serialized into a response.
    ///
    /// The [WriteState] trait is used to acquire mutable access to the state, so the state
    /// reference passed to `handler` is actually [`<State as ReadState>::State`](ReadState::State).
    /// For example, if `State` is `RwLock<T>`, the lock will automatically be acquired for writing,
    /// and the handler will be passed a `&mut T`.
    ///
    /// # Examples
    ///
    /// An endpoint which replaces the current state with a new value.
    ///
    /// `api.toml`
    ///
    /// ```toml
    /// [route.replace]
    /// PATH = ["/replace/:new_state"]
    /// METHOD = "PUT"
    /// ":new_state" = "Integer"
    /// DOC = "Set the state to `:new_state`."
    /// ```
    ///
    /// ```
    /// use async_std::sync::RwLock;
    /// use futures::FutureExt;
    /// # use tide_disco::Api;
    ///
    /// type State = RwLock<u64>;
    ///
    /// # fn ex(api: &mut Api<State, tide_disco::RequestError>) {
    /// api.post("replace", |req, state| async move {
    ///     *state = req.u64_param("new_state")?;
    ///     Ok(())
    /// }.boxed());
    /// # }
    /// ```
    ///
    /// # Errors
    ///
    /// If the route `name` does not exist in the API specification, or if the route already has a
    /// handler registered, an error is returned. Note that all routes are initialized with a
    /// default handler that echoes parameters and shows documentation, but this default handler can
    /// replaced by this function without raising [ApiError::HandlerAlreadyRegistered].
    ///
    /// If the route `name` exists, but the method is not PUT (that is, `METHOD = "M"` was used in
    /// the route definition in `api.toml`, with `M` other than `PUT`) the error
    /// [IncorrectMethod](ApiError::IncorrectMethod) is returned.
    ///
    /// # Limitations
    ///
    /// [Like many function parameters](crate#boxed-futures) in [tide_disco](crate), the
    /// handler function is required to return a [BoxFuture].
    pub fn put<F, T>(&mut self, name: &str, handler: F) -> Result<&mut Self, ApiError>
    where
        F: 'static
            + Send
            + Sync
            + Fn(RequestParams, &mut <State as ReadState>::State) -> BoxFuture<'_, Result<T, Error>>,
        T: Serialize,
        State: 'static + Send + Sync + WriteState,
    {
        self.method_mutable(Method::put(), name, handler)
    }

    /// Register a handler for a DELETE route.
    ///
    /// When the server receives a DELETE request whose URL matches the pattern of the route `name`,
    /// `handler` will be invoked with the parameters of the request and exclusive, mutable access
    /// to the current state, and the result will be serialized into a response.
    ///
    /// The [WriteState] trait is used to acquire mutable access to the state, so the state
    /// reference passed to `handler` is actually [`<State as ReadState>::State`](ReadState::State).
    /// For example, if `State` is `RwLock<T>`, the lock will automatically be acquired for writing,
    /// and the handler will be passed a `&mut T`.
    ///
    /// # Examples
    ///
    /// An endpoint which clears the current state.
    ///
    /// `api.toml`
    ///
    /// ```toml
    /// [route.state]
    /// PATH = ["/state"]
    /// METHOD = "DELETE"
    /// DOC = "Clear the state."
    /// ```
    ///
    /// ```
    /// use async_std::sync::RwLock;
    /// use futures::FutureExt;
    /// # use tide_disco::Api;
    ///
    /// type State = RwLock<Option<u64>>;
    ///
    /// # fn ex(api: &mut Api<State, ()>) {
    /// api.delete("state", |req, state| async {
    ///     *state = None;
    ///     Ok(())
    /// }.boxed());
    /// # }
    /// ```
    ///
    /// # Errors
    ///
    /// If the route `name` does not exist in the API specification, or if the route already has a
    /// handler registered, an error is returned. Note that all routes are initialized with a
    /// default handler that echoes parameters and shows documentation, but this default handler can
    /// replaced by this function without raising [ApiError::HandlerAlreadyRegistered].
    ///
    /// If the route `name` exists, but the method is not DELETE (that is, `METHOD = "M"` was used
    /// in the route definition in `api.toml`, with `M` other than `DELETE`) the error
    /// [IncorrectMethod](ApiError::IncorrectMethod) is returned.
    ///
    /// # Limitations
    ///
    /// [Like many function parameters](crate#boxed-futures) in [tide_disco](crate), the
    /// handler function is required to return a [BoxFuture].
    pub fn delete<F, T>(&mut self, name: &str, handler: F) -> Result<&mut Self, ApiError>
    where
        F: 'static
            + Send
            + Sync
            + Fn(RequestParams, &mut <State as ReadState>::State) -> BoxFuture<'_, Result<T, Error>>,
        T: Serialize,
        State: 'static + Send + Sync + WriteState,
    {
        self.method_mutable(Method::delete(), name, handler)
    }

    /// Register a handler for a SOCKET route.
    ///
    /// When the server receives any request whose URL matches the pattern for this route and which
    /// includes the WebSockets upgrade headers, the server will negotiate a protocol upgrade with
    /// the client, establishing a WebSockets connection, and then invoke `handler`. `handler` will
    /// be given the parameters of the request which initiated the connection and a reference to the
    /// application state, as well as a [Connection](socket::Connection) object which it can then
    /// use for asynchronous, bi-directional communication with the client.
    ///
    /// The server side of the connection will remain open as long as the future returned by
    /// `handler` is remains unresolved. The handler can terminate the connection by returning. If
    /// it returns an error, the error message will be included in the
    /// [CloseFrame](tide_websockets::tungstenite::protocol::CloseFrame) sent to the client when
    /// tearing down the connection.
    ///
    /// # Examples
    ///
    /// A socket endpoint which receives amounts from the client and returns a running sum.
    ///
    /// `api.toml`
    ///
    /// ```toml
    /// [route.sum]
    /// PATH = ["/sum"]
    /// METHOD = "SOCKET"
    /// DOC = "Stream a running sum."
    /// ```
    ///
    /// ```
    /// use futures::{FutureExt, SinkExt, StreamExt};
    /// use tide_disco::{error::ServerError, socket::Connection, Api};
    ///
    /// # fn ex(api: &mut Api<(), ServerError>) {
    /// api.socket("sum", |_req, mut conn: Connection<i32, i32, ServerError>, _state| async move {
    ///     let mut sum = 0;
    ///     while let Some(amount) = conn.next().await {
    ///         sum += amount?;
    ///         conn.send(&sum).await?;
    ///     }
    ///     Ok(())
    /// }.boxed());
    /// # }
    /// ```
    //
    /// # Errors
    ///
    /// If the route `name` does not exist in the API specification, or if the route already has a
    /// handler registered, an error is returned. Note that all routes are initialized with a
    /// default handler that echoes parameters and shows documentation, but this default handler can
    /// replaced by this function without raising [ApiError::HandlerAlreadyRegistered].
    ///
    /// If the route `name` exists, but the method is not SOCKET (that is, `METHOD = "M"` was used
    /// in the route definition in `api.toml`, with `M` other than `SOCKET`) the error
    /// [IncorrectMethod](ApiError::IncorrectMethod) is returned.
    ///
    /// # Limitations
    ///
    /// [Like many function parameters](crate#boxed-futures) in [tide_disco](crate), the
    /// handler function is required to return a [BoxFuture].
    pub fn socket<F, ToClient, FromClient>(
        &mut self,
        name: &str,
        handler: F,
    ) -> Result<&mut Self, ApiError>
    where
        F: 'static
            + Send
            + Sync
            + Fn(
                RequestParams,
                socket::Connection<ToClient, FromClient, Error>,
                &State,
            ) -> BoxFuture<'_, Result<(), Error>>,
        ToClient: 'static + Serialize + ?Sized,
        FromClient: 'static + DeserializeOwned,
        State: 'static + Send + Sync,
        Error: 'static + Send + Display,
    {
        self.register_socket_handler(name, socket::handler(handler))
    }

    /// Register a uni-directional handler for a SOCKET route.
    ///
    /// This function is very similar to [socket](Self::socket), but it permits the handler only to
    /// send messages to the client, not to receive messages back. As such, the handler does not
    /// take a [Connection](socket::Connection). Instead, it simply returns a stream of messages
    /// which are forwarded to the client as they are generated. If the stream ever yields an error,
    /// the error is propagated to the client and then the connection is closed.
    ///
    /// This function can be simpler to use than [socket](Self::socket) in case the handler does not
    /// need to receive messages from the client.
    pub fn stream<F, Msg>(&mut self, name: &str, handler: F) -> Result<&mut Self, ApiError>
    where
        F: 'static + Send + Sync + Fn(RequestParams, &State) -> BoxStream<Result<Msg, Error>>,
        Msg: 'static + Serialize + Send + Sync,
        State: 'static + Send + Sync,
        Error: 'static + Send + Display,
    {
        self.register_socket_handler(name, socket::stream_handler(handler))
    }

    fn register_socket_handler(
        &mut self,
        name: &str,
        handler: socket::Handler<State, Error>,
    ) -> Result<&mut Self, ApiError> {
        let route = self.routes.get_mut(name).ok_or(ApiError::UndefinedRoute)?;
        if route.method() != Method::Socket {
            return Err(ApiError::IncorrectMethod {
                expected: Method::Socket,
                actual: route.method(),
            });
        }
        if route.has_handler() {
            return Err(ApiError::HandlerAlreadyRegistered);
        }

        // `set_handler` only fails if the route is not a socket route; since we have already
        // checked that it is, this cannot fail.
        route
            .set_socket_handler(handler)
            .unwrap_or_else(|_| panic!("unexpected failure in set_socket_handler"));
        Ok(self)
    }

    /// Set the health check handler for this API.
    ///
    /// This overrides the existing handler. If `health_check` has not yet been called, the default
    /// handler is one which simply returns `Health::default()`.
    pub async fn with_health_check<H, F>(
        &mut self,
        handler: impl 'static + Send + Sync + Fn(&State) -> F,
    ) -> &mut Self
    where
        State: 'static + Send + Sync,
        H: HealthCheck,
        F: 'static + Send + Future<Output = H>,
    {
        self.health_check = Some(route::health_check_handler(handler));
        self
    }

    /// Check the health status of a server with the given state.
    pub async fn health(&self, req: RequestParams, state: &State) -> tide::Response {
        if let Some(handler) = &self.health_check {
            handler(req, state).await
        } else {
            // If there is no healthcheck handler registered, just return [HealthStatus::Available]
            // by default; after all, if this handler is getting hit at all, the service must be up.
            route::health_check_response(
                &req.accept().unwrap_or_else(|_| {
                    // The healthcheck endpoint is not allowed to fail, so just use the default content
                    // type if we can't parse the Accept header.
                    let mut accept = Accept::new();
                    accept.set_wildcard(true);
                    accept
                }),
                HealthStatus::Available,
            )
        }
    }

    /// Get the version of this API.
    pub fn version(&self) -> ApiVersion {
        ApiVersion {
            api_version: self.api_version.clone(),
            spec_version: self.meta.format_version.clone(),
        }
    }

    pub(crate) fn public(&self) -> Option<&PathBuf> {
        self.public.as_ref()
    }

    /// Create a new [Api] which is just like this one, except has a transformed `Error` type.
    pub fn map_err<Error2>(
        self,
        f: impl 'static + Clone + Send + Sync + Fn(Error) -> Error2,
    ) -> Api<State, Error2>
    where
        Error: 'static + Send + Sync,
        Error2: 'static,
        State: 'static + Send + Sync,
    {
        Api {
            meta: self.meta,
            routes: self
                .routes
                .into_iter()
                .map(|(name, route)| (name, route.map_err(f.clone())))
                .collect(),
            routes_by_path: self.routes_by_path,
            health_check: self.health_check,
            api_version: self.api_version,
            public: self.public,
        }
    }

    pub(crate) fn set_name(&mut self, name: String) {
        self.meta.name = name;
    }

    /// Compose an HTML page documenting all the routes in this API.
    pub fn documentation(&self) -> Html {
        html! {
            (PreEscaped(self.meta.html_top
                .replace("{{NAME}}", &self.meta.name)
                .replace("{{DESCRIPTION}}", &self.meta.description)
                .replace("{{VERSION}}", &match &self.api_version {
                    Some(version) => version.to_string(),
                    None => "(no version)".to_string(),
                })
                .replace("{{FORMAT_VERSION}}", &self.meta.format_version.to_string())
                .replace("{{PUBLIC}}", &format!("/public/{}", self.meta.name))))
            @for route in self.routes.values() {
                (route.documentation(&self.meta))
            }
            (PreEscaped(&self.meta.html_bottom))
        }
    }

    /// The description of this API from the specification.
    pub fn description(&self) -> &str {
        &self.meta.description
    }
}

// `ReadHandler { handler }` essentially represents a handler function
// `move |req, state| async { state.read(|state| handler(req, state)).await.await }`. However, I
// cannot convince Rust that the future returned by this closure moves out of `req` while borrowing
// from `handler`, which is owned by the closure itself and thus outlives the closure body. This is
// partly due to the limitation where _all_ closure parameters must be captured either by value or
// by reference, and probably partly due to my lack of creativity. In any case, writing out the
// closure object and [Handler] implementation by hand seems to convince Rust that this code is
// memory safe.
#[derive(From)]
struct ReadHandler<F> {
    handler: F,
}

#[async_trait]
impl<State, Error, F, R> Handler<State, Error> for ReadHandler<F>
where
    F: 'static
        + Send
        + Sync
        + Fn(RequestParams, &<State as ReadState>::State) -> BoxFuture<'_, Result<R, Error>>,
    R: Serialize,
    State: 'static + Send + Sync + ReadState,
{
    async fn handle(
        &self,
        req: RequestParams,
        state: &State,
    ) -> Result<tide::Response, RouteError<Error>> {
        let accept = req.accept()?;
        response_from_result(
            &accept,
            state.read(|state| (self.handler)(req, state)).await,
        )
    }
}

// A manual closure that serves a similar purpose as [ReadHandler].
#[derive(From)]
struct WriteHandler<F> {
    handler: F,
}

#[async_trait]
impl<State, Error, F, R> Handler<State, Error> for WriteHandler<F>
where
    F: 'static
        + Send
        + Sync
        + Fn(RequestParams, &mut <State as ReadState>::State) -> BoxFuture<'_, Result<R, Error>>,
    R: Serialize,
    State: 'static + Send + Sync + WriteState,
{
    async fn handle(
        &self,
        req: RequestParams,
        state: &State,
    ) -> Result<tide::Response, RouteError<Error>> {
        let accept = req.accept()?;
        response_from_result(
            &accept,
            state.write(|state| (self.handler)(req, state)).await,
        )
    }
}

#[cfg(test)]
mod test {
    use crate::{
        error::{Error, ServerError},
        socket::Connection,
        wait_for_server, App, StatusCode, Url, SERVER_STARTUP_RETRIES, SERVER_STARTUP_SLEEP_MS,
    };
    use async_std::{sync::RwLock, task::spawn};
    use async_tungstenite::{
        async_std::connect_async,
        tungstenite::{
            client::IntoClientRequest, http::header::*, protocol::frame::coding::CloseCode,
            protocol::Message,
        },
        WebSocketStream,
    };
    use futures::{
        stream::{iter, once, repeat},
        AsyncRead, AsyncWrite, FutureExt, SinkExt, StreamExt,
    };
    use portpicker::pick_unused_port;
    use toml::toml;

    #[cfg(windows)]
    use async_tungstenite::tungstenite::Error as WsError;
    #[cfg(windows)]
    use std::io::ErrorKind;

    async fn check_stream_closed<S>(mut conn: WebSocketStream<S>)
    where
        S: AsyncRead + AsyncWrite + Unpin,
    {
        let msg = conn.next().await;

        #[cfg(not(windows))]
        assert!(msg.is_none(), "{:?}", msg);

        // Windows doesn't handle shutdown very gracefully.
        #[cfg(windows)]
        match msg {
            None => {}
            Some(Err(WsError::Io(err))) if err.kind() == ErrorKind::ConnectionAborted => {}
            msg => panic!(
                "expected end of stream or ConnectionAborted error, got {:?}",
                msg
            ),
        }
    }

    #[async_std::test]
    async fn test_socket_endpoint() {
        let mut app = App::<_, ServerError>::with_state(RwLock::new(()));
        let api_toml = toml! {
            [meta]
            FORMAT_VERSION = "0.1.0"

            [route.echo]
            PATH = ["/echo"]
            METHOD = "SOCKET"

            [route.once]
            PATH = ["/once"]
            METHOD = "SOCKET"

            [route.error]
            PATH = ["/error"]
            METHOD = "SOCKET"
        };
        {
            let mut api = app.module::<ServerError>("mod", api_toml).unwrap();
            api.socket(
                "echo",
                |_req, mut conn: Connection<String, String, _>, _state| {
                    async move {
                        while let Some(msg) = conn.next().await {
                            conn.send(&msg?).await?;
                        }
                        Ok(())
                    }
                    .boxed()
                },
            )
            .unwrap()
            .socket("once", |_req, mut conn: Connection<_, (), _>, _state| {
                async move {
                    conn.send("msg").boxed().await?;
                    Ok(())
                }
                .boxed()
            })
            .unwrap()
            .socket("error", |_req, _conn: Connection<(), (), _>, _state| {
                async move {
                    Err(ServerError::catch_all(
                        StatusCode::InternalServerError,
                        "an error message".to_string(),
                    ))
                }
                .boxed()
            })
            .unwrap();
        }
        let port = pick_unused_port().unwrap();
        let url: Url = format!("http://localhost:{}", port).parse().unwrap();
        spawn(app.serve(format!("0.0.0.0:{}", port)));
        wait_for_server(&url, SERVER_STARTUP_RETRIES, SERVER_STARTUP_SLEEP_MS).await;

        let mut socket_url = url.join("mod/echo").unwrap();
        socket_url.set_scheme("ws").unwrap();

        // Create a client that accepts JSON messages.
        let mut socket_req = socket_url.clone().into_client_request().unwrap();
        socket_req
            .headers_mut()
            .insert(ACCEPT, "application/json".parse().unwrap());
        let mut conn = connect_async(socket_req).await.unwrap().0;

        // Send a JSON message.
        conn.send(Message::Text(serde_json::to_string("hello").unwrap()))
            .await
            .unwrap();
        assert_eq!(
            conn.next().await.unwrap().unwrap(),
            Message::Text(serde_json::to_string("hello").unwrap())
        );

        // Send a binary message.
        conn.send(Message::Binary(bincode::serialize("goodbye").unwrap()))
            .await
            .unwrap();
        assert_eq!(
            conn.next().await.unwrap().unwrap(),
            Message::Text(serde_json::to_string("goodbye").unwrap())
        );

        // Create a client that accepts binary messages.
        let mut socket_req = socket_url.into_client_request().unwrap();
        socket_req
            .headers_mut()
            .insert(ACCEPT, "application/octet-stream".parse().unwrap());
        let mut conn = connect_async(socket_req).await.unwrap().0;

        // Send a JSON message.
        conn.send(Message::Text(serde_json::to_string("hello").unwrap()))
            .await
            .unwrap();
        assert_eq!(
            conn.next().await.unwrap().unwrap(),
            Message::Binary(bincode::serialize("hello").unwrap())
        );

        // Send a binary message.
        conn.send(Message::Binary(bincode::serialize("goodbye").unwrap()))
            .await
            .unwrap();
        assert_eq!(
            conn.next().await.unwrap().unwrap(),
            Message::Binary(bincode::serialize("goodbye").unwrap())
        );

        // Test a stream that exits normally.
        let mut socket_url = url.join("mod/once").unwrap();
        socket_url.set_scheme("ws").unwrap();
        let mut conn = connect_async(socket_url).await.unwrap().0;
        assert_eq!(
            conn.next().await.unwrap().unwrap(),
            Message::Text(serde_json::to_string("msg").unwrap())
        );
        match conn.next().await.unwrap().unwrap() {
            Message::Close(None) => {}
            msg => panic!("expected normal close frame, got {:?}", msg),
        };
        check_stream_closed(conn).await;

        // Test a stream that errors.
        let mut socket_url = url.join("mod/error").unwrap();
        socket_url.set_scheme("ws").unwrap();
        let mut conn = connect_async(socket_url).await.unwrap().0;
        match conn.next().await.unwrap().unwrap() {
            Message::Close(Some(frame)) => {
                assert_eq!(frame.code, CloseCode::Error);
                assert_eq!(frame.reason, "Error 500: an error message");
            }
            msg => panic!("expected error close frame, got {:?}", msg),
        }
        check_stream_closed(conn).await;
    }

    #[async_std::test]
    async fn test_stream_endpoint() {
        let mut app = App::<_, ServerError>::with_state(RwLock::new(()));
        let api_toml = toml! {
            [meta]
            FORMAT_VERSION = "0.1.0"

            [route.nat]
            PATH = ["/nat"]
            METHOD = "SOCKET"

            [route.once]
            PATH = ["/once"]
            METHOD = "SOCKET"

            [route.error]
            PATH = ["/error"]
            METHOD = "SOCKET"
        };
        {
            let mut api = app.module::<ServerError>("mod", api_toml).unwrap();
            api.stream("nat", |_req, _state| iter(0..).map(Ok).boxed())
                .unwrap()
                .stream("once", |_req, _state| once(async { Ok(0) }).boxed())
                .unwrap()
                .stream::<_, ()>("error", |_req, _state| {
                    // We intentionally return a stream that never terminates, to check that simply
                    // yielding an error causes the connection to terminate.
                    repeat(Err(ServerError::catch_all(
                        StatusCode::InternalServerError,
                        "an error message".to_string(),
                    )))
                    .boxed()
                })
                .unwrap();
        }
        let port = pick_unused_port().unwrap();
        let url: Url = format!("http://localhost:{}", port).parse().unwrap();
        spawn(app.serve(format!("0.0.0.0:{}", port)));
        wait_for_server(&url, SERVER_STARTUP_RETRIES, SERVER_STARTUP_SLEEP_MS).await;

        // Consume the `nat` stream.
        let mut socket_url = url.join("mod/nat").unwrap();
        socket_url.set_scheme("ws").unwrap();
        let mut conn = connect_async(socket_url).await.unwrap().0;

        for i in 0..100 {
            assert_eq!(
                conn.next().await.unwrap().unwrap(),
                Message::Text(serde_json::to_string(&i).unwrap())
            );
        }

        // Test a finite stream.
        let mut socket_url = url.join("mod/once").unwrap();
        socket_url.set_scheme("ws").unwrap();
        let mut conn = connect_async(socket_url).await.unwrap().0;

        assert_eq!(
            conn.next().await.unwrap().unwrap(),
            Message::Text(serde_json::to_string(&0).unwrap())
        );
        match conn.next().await.unwrap().unwrap() {
            Message::Close(None) => {}
            msg => panic!("expected normal close frame, got {:?}", msg),
        }
        check_stream_closed(conn).await;

        // Test a stream that errors.
        let mut socket_url = url.join("mod/error").unwrap();
        socket_url.set_scheme("ws").unwrap();
        let mut conn = connect_async(socket_url).await.unwrap().0;

        match conn.next().await.unwrap().unwrap() {
            Message::Close(Some(frame)) => {
                assert_eq!(frame.code, CloseCode::Error);
                assert_eq!(frame.reason, "Error 500: an error message");
            }
            msg => panic!("expected error close frame, got {:?}", msg),
        }
        check_stream_closed(conn).await;
    }
}<|MERGE_RESOLUTION|>--- conflicted
+++ resolved
@@ -33,11 +33,7 @@
 use std::fmt::Display;
 use std::fs;
 use std::ops::Index;
-<<<<<<< HEAD
-use std::path::PathBuf;
-=======
-use std::path::Path;
->>>>>>> d7377bfd
+use std::path::{Path, PathBuf};
 use tide::http::content::Accept;
 
 /// An error encountered when parsing or constructing an [Api].
