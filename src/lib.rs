--- conflicted
+++ resolved
@@ -1,19 +1,12 @@
 //! _Tide Disco is a web server framework with built-in discoverability support for
 //! [Tide](https://github.com/http-rs/tide)_
 //!
-<<<<<<< HEAD
-//! We say a system is _discoverable_ if guesses and mistakes regarding usage are rewarded with
-//! relevant documentation and assistance at producing correct requests. To offer this capability in
-//! a practical way, it is helpful to specify the web API in data files, rather than code, so that
-//! all relevant text can be edited in one concise readable specification.
-=======
 //! # Overview
 //!
 //! We say a system is _discoverable_ if guesses and mistakes regarding usage are rewarded with
 //! relevant documentation and assistance at producing correct requests. To offer this capability in
 //! a practical way, it is helpful to specify the API in data files, rather than code, so that all
 //! relevant text can be edited in one concise readable specification.
->>>>>>> d2362b3f
 //!
 //! Tide Disco leverages TOML to specify
 //! - Routes with typed parameters
@@ -32,12 +25,6 @@
 //! - Flexible route parsing, e.g. named parameters rather than positional parameters
 //! - API fuzz testing automation based on parameter types
 //!
-<<<<<<< HEAD
-//! ## Future
-//!
-//! - WebSocket support
-//! - Runtime control over logging
-=======
 //! ## Future work
 //!
 //! - WebSocket support
@@ -111,7 +98,6 @@
 //! ```text
 //! curl http://localhost:8080/api/hello
 //! ```
->>>>>>> d2362b3f
 //!
 //! # Boxed futures
 //!
